import type { TAuthConfig, TInternalConfig } from './types'

function stringIsUnset(value: string | null | undefined) {
  const unset = ['', undefined, null]
  return unset.includes(value)
}

export function createInternalConfig(passedConfig: TAuthConfig): TInternalConfig {
  // Set default values for internal config object
  const {
    autoLogin = true,
    clearURL = true,
    decodeToken = true,
    scope = undefined,
    preLogin = () => null,
    postLogin = () => null,
<<<<<<< HEAD
    postLogout = () => null,
=======
    loginMethod = 'redirect',
    onRefreshTokenExpire = undefined,
>>>>>>> 83fc894a
    storage = 'local',
    storageKeyPrefix = 'ROCP_',
    refreshWithScope = true,
    refreshTokenExpiryStrategy = 'renewable',
<<<<<<< HEAD
=======
    tokenRequestCredentials = 'same-origin',
>>>>>>> 83fc894a
  }: TAuthConfig = passedConfig

  const config: TInternalConfig = {
    ...passedConfig,
    autoLogin: autoLogin,
    clearURL: clearURL,
    decodeToken: decodeToken,
    scope: scope,
    preLogin: preLogin,
    postLogout: postLogout,
    postLogin: postLogin,
<<<<<<< HEAD
=======
    loginMethod: loginMethod,
    onRefreshTokenExpire: onRefreshTokenExpire,
>>>>>>> 83fc894a
    storage: storage,
    storageKeyPrefix: storageKeyPrefix,
    refreshWithScope: refreshWithScope,
    refreshTokenExpiryStrategy: refreshTokenExpiryStrategy,
<<<<<<< HEAD
=======
    tokenRequestCredentials: tokenRequestCredentials,
>>>>>>> 83fc894a
  }
  validateConfig(config)
  return config
}

export function validateConfig(config: TInternalConfig) {
  if (stringIsUnset(config?.clientId))
    throw Error("'clientId' must be set in the 'AuthConfig' object passed to 'react-oauth2-code-pkce' AuthProvider")
  if (stringIsUnset(config?.authorizationEndpoint))
    throw Error(
      "'authorizationEndpoint' must be set in the 'AuthConfig' object passed to 'react-oauth2-code-pkce' AuthProvider"
    )
  if (stringIsUnset(config?.tokenEndpoint))
    throw Error(
      "'tokenEndpoint' must be set in the 'AuthConfig' object passed to 'react-oauth2-code-pkce' AuthProvider"
    )
  if (stringIsUnset(config?.redirectUri))
    throw Error("'redirectUri' must be set in the 'AuthConfig' object passed to 'react-oauth2-code-pkce' AuthProvider")
  if (!['session', 'local'].includes(config.storage)) throw Error("'storage' must be one of ('session', 'local')")
  if (config?.extraAuthParams)
    console.warn(
      "The 'extraAuthParams' configuration parameter will be deprecated. You should use " +
        "'extraTokenParameters' instead."
    )
  if (config?.extraAuthParams && config?.extraTokenParameters)
    console.warn(
      "Using both 'extraAuthParams' and 'extraTokenParameters' is not recommended. " +
        "They do the same thing, and you should only use 'extraTokenParameters'"
    )
}<|MERGE_RESOLUTION|>--- conflicted
+++ resolved
@@ -14,20 +14,14 @@
     scope = undefined,
     preLogin = () => null,
     postLogin = () => null,
-<<<<<<< HEAD
     postLogout = () => null,
-=======
     loginMethod = 'redirect',
     onRefreshTokenExpire = undefined,
->>>>>>> 83fc894a
     storage = 'local',
     storageKeyPrefix = 'ROCP_',
     refreshWithScope = true,
     refreshTokenExpiryStrategy = 'renewable',
-<<<<<<< HEAD
-=======
     tokenRequestCredentials = 'same-origin',
->>>>>>> 83fc894a
   }: TAuthConfig = passedConfig
 
   const config: TInternalConfig = {
@@ -39,19 +33,13 @@
     preLogin: preLogin,
     postLogout: postLogout,
     postLogin: postLogin,
-<<<<<<< HEAD
-=======
     loginMethod: loginMethod,
     onRefreshTokenExpire: onRefreshTokenExpire,
->>>>>>> 83fc894a
     storage: storage,
     storageKeyPrefix: storageKeyPrefix,
     refreshWithScope: refreshWithScope,
     refreshTokenExpiryStrategy: refreshTokenExpiryStrategy,
-<<<<<<< HEAD
-=======
     tokenRequestCredentials: tokenRequestCredentials,
->>>>>>> 83fc894a
   }
   validateConfig(config)
   return config
